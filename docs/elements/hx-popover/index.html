--- conflicted
+++ resolved
@@ -23,27 +23,11 @@
       <div>
         <dt>Permitted Children</dt>
         <dd>
-<<<<<<< HEAD
-          In this order:
+          in this order:
           <ol class="hxList">
-            <li>
-              <code>&lt;header&gt;</code>
-              <span class="hxSubBody">(optional)</span>
-            </li>
-            <li>
-              <code>&lt;hx-div&gt;</code>
-            </li>
-            <li>
-              <code>&lt;footer&gt;</code>
-              <span class="hxSubBody">(optional)</span>
-            </li>
-=======
-          in this order:
-          <ol>
             <li>an optional <a href="elements/hx-popover-head">&lt;hx-popover-head&gt;</a> element</li>
             <li>an <a href="elements/hx-popover-body">&lt;hx-popover-body&gt;</a> element</li>
             <li>an optional <a href="elements/hx-popover-foot">&lt;hx-popover-foot&gt;</a> element</li>
->>>>>>> 5f76b413
           </ol>
         </dd>
       </div>
